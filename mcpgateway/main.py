--- conflicted
+++ resolved
@@ -1430,20 +1430,13 @@
     except ResourceError as e:
         raise HTTPException(status_code=400, detail=str(e))
     except ValidationError as e:
-<<<<<<< HEAD
+        # Handle validation errors from Pydantic
         logger.error(f"Validation error while creating resource: {e}")
         raise HTTPException(status_code=422, detail=ErrorFormatter.format_validation_error(e))
     except IntegrityError as e:
         logger.error(f"Integrity error while creating resource: {e}")
         raise HTTPException(status_code=409, detail=ErrorFormatter.format_database_error(e))    
-  
-=======
-        # Handle validation errors from Pydantic
-        return JSONResponse(content=ErrorFormatter.format_validation_error(e), status_code=422)
-
-
->>>>>>> 484860ab
-@resource_router.get("/{uri:path}")
+ @resource_router.get("/{uri:path}")
 async def read_resource(uri: str, db: Session = Depends(get_db), user: str = Depends(require_auth)) -> ResourceContent:
     """
     Read a resource by its URI.
